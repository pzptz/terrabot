--- conflicted
+++ resolved
@@ -532,105 +532,6 @@
 
         return None, False  # No specific place type found
 
-    def extract_origin_location(self, content):
-        """Extract origin location from message content"""
-        content_lower = content.lower()
-        
-        # Check for common starting point phrases
-        origin_keywords = ["from ", "starting from ", "leaving from ", "departing from ", "my location is ", "i'm at ", "i am at ", "starting point is "]
-        
-        for keyword in origin_keywords:
-            if keyword in content_lower:
-                parts = content_lower.split(keyword, 1)
-                if len(parts) > 1:
-                    raw_location = parts[1].strip()
-                    
-                    # Look for end markers
-                    cutoff_phrases = [
-                        " to ",
-                        " and ",
-                        " heading ",
-                        " going ",
-                        ". ",
-                        ", ",
-                    ]
-
-                    for phrase in cutoff_phrases:
-                        if phrase in raw_location:
-                            raw_location = raw_location.split(phrase, 1)[0].strip()
-                    
-                    return raw_location
-        
-        # Check if we can find a more general origin hint
-        # This would handle cases like "activities in NYC from Boston"
-        if " from " in content_lower and (" in " in content_lower or " near " in content_lower):
-            # This is a complex case where we have both destination and origin
-            # First get everything after "from"
-            parts = content_lower.split(" from ", 1)
-            if len(parts) > 1:
-                origin_part = parts[1].strip()
-                
-                # Look for end markers
-                cutoff_phrases = [
-                    " to ",
-                    " and ",
-                    " heading ",
-                    " going ",
-                    ". ",
-                    ", ",
-                ]
-
-                for phrase in cutoff_phrases:
-                    if phrase in origin_part:
-                        origin_part = origin_part.split(phrase, 1)[0].strip()
-                
-                return origin_part
-        
-        return None
-
-<<<<<<< HEAD
-        # Extract location information
-        origin_location = self.extract_origin_location(content)
-
-        destination_location = self.extract_destination_location(content)
-=======
-    def extract_destination_location(self, content):
-        """Extract destination location from message content"""
-        content_lower = content.lower()
-        
-        # Use existing location extraction logic from the code
-        location_keywords = ["in ", "near ", "around "]
-        
-        for keyword in location_keywords:
-            if keyword in content_lower:
-                parts = content_lower.split(keyword, 1)
-                if len(parts) > 1:
-                    raw_location = parts[1].strip()
-
-                    cutoff_phrases = [
-                        " that",
-                        " which",
-                        " using",
-                        " with",
-                        " by",
-                        " via",
-                        " on",
-                        " through",
-                        " where",
-                        " when",
-                        " for",
-                        " and",
-                        " from",
-                    ]
-
-                    for phrase in cutoff_phrases:
-                        if phrase in raw_location:
-                            raw_location = raw_location.split(phrase, 1)[0].strip()
-                    
-                    return raw_location
-                    
-        return None
-
     async def run(self, message: discord.Message):
         """Process the message and return activity recommendations."""
         content = message.content
@@ -651,9 +552,6 @@
         origin_location = self.extract_origin_location(content)
 
         destination_location = self.extract_destination_location(content)
-        print("origin: ", origin_location)
-        print("dest: ", destination_location)
->>>>>>> d2880f22
         
         # If we don't have any location at all, ask for origin first
         if not origin_location and not destination_location:
@@ -674,18 +572,10 @@
         origin_coords = None
         if origin_location:
             origin_coords = await self.get_coordinates(origin_location)
-<<<<<<< HEAD
-=======
-            print("origin coords: ", origin_coords)
->>>>>>> d2880f22
             if not origin_coords:
                 return f"Sorry, I couldn't find the location '{origin_location}'. Please try a different location."
         
         dest_coords = await self.get_coordinates(destination_location)
-<<<<<<< HEAD
-=======
-        print("dest coords: ", dest_coords)
->>>>>>> d2880f22
         if not dest_coords:
             return f"Sorry, I couldn't find the location '{destination_location}'. Please try a different location."
         
@@ -695,25 +585,18 @@
 
         # Get nearby places of interest, filtered by place type if specified
         places = await self.get_nearby_places(
-            dest_coords["lat"], dest_coords["lng"], place_type=place_type
+            coords["lat"], coords["lng"], place_type=place_type
         )
 
-        # Filter places that are accessible by public transit from origin
+        # Filter places that are accessible by public transit
         transit_accessible_places = []
-        for place in places[:10]:  # Check more places to get better options
+        for place in places[:5]:
             place_lat = place["lat"]
             place_lng = place["lng"]
 
-            # If we have an origin, calculate transit from origin to place
-            if origin_coords:
-                transit_info = await self.get_transit_info(
-                    origin_coords["lat"], origin_coords["lng"], place_lat, place_lng
-                )
-            else:
-                # Use destination as origin if no specific origin provided (for exploring an area)
-                transit_info = await self.get_transit_info(
-                    dest_coords["lat"], dest_coords["lng"], place_lat, place_lng
-                )
+            transit_info = await self.get_transit_info(
+                coords["lat"], coords["lng"], place_lat, place_lng
+            )
 
             if transit_info["available"]:
 
@@ -730,64 +613,47 @@
                 transit_accessible_places.append(
                     {
                         "name": place["name"],
-                        "address": place.get("address", "Check maps for exact location"),
+                        "address": place.get(
+                            "address", "Check maps for exact location"
+                        ),
                         "types": place.get("types", []),
                         "transit_info": transit_info,
-                        "transit_score": transit_score
                     }
                 )
-        
-        # Sort places by transit score to prioritize better transit options
-        transit_accessible_places = sorted(
-            transit_accessible_places, 
-            key=lambda x: x.get("transit_score", 0), 
-            reverse=True
-        )
-
-        # Continue with existing code...
+
         current_season = self.get_current_season()
         current_time = datetime.now().strftime("%A, %I:%M %p")
 
-        # Prepare context variables for string formatting
         context = {
-            "origin": origin_coords["formatted_address"] if origin_coords else None,
-            "destination": dest_coords["formatted_address"],
+            "location": coords["formatted_address"],
             "weather": weather if weather else "Unknown",
             "season": current_season,
             "current_time": current_time,
             "transit_accessible_places": transit_accessible_places,
         }
 
-        # Prepare string formatting variables to avoid undefined variable issues
+        # Format a prompt for Mistral
         place_type_text = f" focusing on {place_type} options" if place_type else ""
-        origin_text = f"from {context['origin']}" if context['origin'] else ""
-        origin_details = f"- Origin: {context['origin']}" if context['origin'] else "- No specific origin provided"
-        weather_info = json.dumps(context['weather'], indent=2) if weather else "Weather information unavailable"
-        places_info = json.dumps(transit_accessible_places, indent=2) if transit_accessible_places else "No places with public transit access found"
-        
-        # Format a prompt for Mistral
+
         user_prompt = f"""
-        I need recommendations for activities near {destination_location}{place_type_text} that are accessible by public transit {origin_text}.
+        I need recommendations for activities near {location}{place_type_text} that are accessible by public transit.
         
         Location details:
-        {origin_details}
-        - Destination area: {context['destination']}
-        - Current  time: {context['current_time']}
+        - Full address: {context['location']}
+        - Current time: {context['current_time']}
         - Season: {context['season']}
         
         Weather information:
-        {weather_info}
+        {json.dumps(context['weather'], indent=2) if weather else "Weather information unavailable"}
         
         Places accessible by public transit:
-        {places_info}
+        {json.dumps(context['transit_accessible_places'], indent=2) if transit_accessible_places else "No places with public transit access found"}
         
         Consider the conversation history when making recommendations. The user might have mentioned preferences or constraints in previous messages.
-        
-        Please prioritize recommendations that are 30-60 minutes away by public transit, as these offer a good balance of accessibility and exploration.
         
         Please provide 3-5 specific recommendations based on this data. If no transit-accessible places were found, suggest popular activities in the area that might have public transit access not listed in the data.
         """
-                
+
         # Get all conversation history for context
         conversation_history = self.conversation_manager.get_history(user_id)
 
@@ -811,15 +677,9 @@
 
             # Format the title according to whether we have a specific place type
             if place_type:
-<<<<<<< HEAD
                 title = f"**{place_type.title()} options near {destination_location} accessible by public transit {origin_text}:**"
             else:
                 title = f"**Activities near {destination_location} accessible by public transit {origin_text}:**"
-=======
-                title = f"**{place_type.title()} options near {destination_location} accessible by public transit:**"
-            else:
-                title = f"**Activities near {destination_location} accessible by public transit:**"
->>>>>>> d2880f22
 
     
             final_response = f"{title}\n\n{recommendations}"
@@ -842,7 +702,7 @@
             return final_response, view
         except Exception as e:
             print(f"Error getting recommendations from Mistral: {e}")
-            error_message = f"I had trouble generating recommendations for {destination_location}. Please try again later."
+            error_message = f"I had trouble generating recommendations for {location}. Please try again later."
             self.conversation_manager.add_message(user_id, "assistant", error_message)
             return error_message, None  # No view due to error
 
