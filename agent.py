--- conflicted
+++ resolved
@@ -80,7 +80,7 @@
         )
         self.place_name = place_name
         self.place_details = place_details
-        
+
     async def callback(self, interaction: discord.Interaction):
         """Called when the button is clicked."""
         # This will be handled by the event listener in bot.py
@@ -138,7 +138,7 @@
             "movie": ["cinema"],
             "show": ["theatre", "arts_centre"],
         }
-        
+
         # Store the last set of recommendations to use for buttons
         self.last_recommendations = {}
 
@@ -299,51 +299,51 @@
                 # If no specific types are matched, use the default query
                 if not query_parts:
                     query = f"""
-                    [out:json];
-                    (
-                      node["tourism"](around:{radius},{lat},{lng});
-                      node["leisure"="park"](around:{radius},{lat},{lng});
-                      node["amenity"="restaurant"](around:{radius},{lat},{lng});
-                      node["amenity"="cafe"](around:{radius},{lat},{lng});
-                      node["amenity"="theatre"](around:{radius},{lat},{lng});
-                      node["amenity"="cinema"](around:{radius},{lat},{lng});
-                      node["amenity"="arts_centre"](around:{radius},{lat},{lng});
-                      node["shop"="mall"](around:{radius},{lat},{lng});
-                      way["tourism"](around:{radius},{lat},{lng});
-                      way["leisure"="park"](around:{radius},{lat},{lng});
-                      relation["tourism"](around:{radius},{lat},{lng});
-                      relation["leisure"="park"](around:{radius},{lat},{lng});
-                    );
-                    out center;
-                    """
+                   [out:json];
+                   (
+                     node["tourism"](around:{radius},{lat},{lng});
+                     node["leisure"="park"](around:{radius},{lat},{lng});
+                     node["amenity"="restaurant"](around:{radius},{lat},{lng});
+                     node["amenity"="cafe"](around:{radius},{lat},{lng});
+                     node["amenity"="theatre"](around:{radius},{lat},{lng});
+                     node["amenity"="cinema"](around:{radius},{lat},{lng});
+                     node["amenity"="arts_centre"](around:{radius},{lat},{lng});
+                     node["shop"="mall"](around:{radius},{lat},{lng});
+                     way["tourism"](around:{radius},{lat},{lng});
+                     way["leisure"="park"](around:{radius},{lat},{lng});
+                     relation["tourism"](around:{radius},{lat},{lng});
+                     relation["leisure"="park"](around:{radius},{lat},{lng});
+                   );
+                   out center;
+                   """
                 else:
                     query = f"""
-                    [out:json];
-                    (
-                      {' '.join(query_parts)}
-                    );
-                    out center;
-                    """
+                   [out:json];
+                   (
+                     {' '.join(query_parts)}
+                   );
+                   out center;
+                   """
             else:
                 # Default query with all types
                 query = f"""
-                [out:json];
-                (
-                  node["tourism"](around:{radius},{lat},{lng});
-                  node["leisure"="park"](around:{radius},{lat},{lng});
-                  node["amenity"="restaurant"](around:{radius},{lat},{lng});
-                  node["amenity"="cafe"](around:{radius},{lat},{lng});
-                  node["amenity"="theatre"](around:{radius},{lat},{lng});
-                  node["amenity"="cinema"](around:{radius},{lat},{lng});
-                  node["amenity"="arts_centre"](around:{radius},{lat},{lng});
-                  node["shop"="mall"](around:{radius},{lat},{lng});
-                  way["tourism"](around:{radius},{lat},{lng});
-                  way["leisure"="park"](around:{radius},{lat},{lng});
-                  relation["tourism"](around:{radius},{lat},{lng});
-                  relation["leisure"="park"](around:{radius},{lat},{lng});
-                );
-                out center;
-                """
+               [out:json];
+               (
+                 node["tourism"](around:{radius},{lat},{lng});
+                 node["leisure"="park"](around:{radius},{lat},{lng});
+                 node["amenity"="restaurant"](around:{radius},{lat},{lng});
+                 node["amenity"="cafe"](around:{radius},{lat},{lng});
+                 node["amenity"="theatre"](around:{radius},{lat},{lng});
+                 node["amenity"="cinema"](around:{radius},{lat},{lng});
+                 node["amenity"="arts_centre"](around:{radius},{lat},{lng});
+                 node["shop"="mall"](around:{radius},{lat},{lng});
+                 way["tourism"](around:{radius},{lat},{lng});
+                 way["leisure"="park"](around:{radius},{lat},{lng});
+                 relation["tourism"](around:{radius},{lat},{lng});
+                 relation["leisure"="park"](around:{radius},{lat},{lng});
+               );
+               out center;
+               """
 
             response = requests.get(overpass_url, params={"data": query})
 
@@ -418,15 +418,15 @@
             if response.status_code != 200:
                 overpass_url = "https://overpass-api.de/api/interpreter"
                 query = f"""
-                [out:json];
-                (
-                  node["public_transport"="stop_position"](around:1000,{dest_lat},{dest_lng});
-                  node["highway"="bus_stop"](around:1000,{dest_lat},{dest_lng});
-                  node["railway"="station"](around:1000,{dest_lat},{dest_lng});
-                  node["railway"="tram_stop"](around:1000,{dest_lat},{dest_lng});
-                );
-                out;
-                """
+               [out:json];
+               (
+                 node["public_transport"="stop_position"](around:1000,{dest_lat},{dest_lng});
+                 node["highway"="bus_stop"](around:1000,{dest_lat},{dest_lng});
+                 node["railway"="station"](around:1000,{dest_lat},{dest_lng});
+                 node["railway"="tram_stop"](around:1000,{dest_lat},{dest_lng});
+               );
+               out;
+               """
 
                 transit_response = requests.get(overpass_url, params={"data": query})
                 if transit_response.status_code == 200:
@@ -530,11 +530,115 @@
 
         return None, False  # No specific place type found
 
+    def extract_origin_location(self, content):
+        """Extract origin location from message content"""
+        content_lower = content.lower()
+
+        # Check for common starting point phrases
+        origin_keywords = [
+            "from ",
+            "starting from ",
+            "leaving from ",
+            "departing from ",
+            "my location is ",
+            "i'm at ",
+            "i am at ",
+            "starting point is ",
+        ]
+
+        for keyword in origin_keywords:
+            if keyword in content_lower:
+                parts = content_lower.split(keyword, 1)
+                if len(parts) > 1:
+                    raw_location = parts[1].strip()
+
+                    # Look for end markers
+                    cutoff_phrases = [
+                        " to ",
+                        " and ",
+                        " heading ",
+                        " going ",
+                        ". ",
+                        ", ",
+                    ]
+
+                    for phrase in cutoff_phrases:
+                        if phrase in raw_location:
+                            raw_location = raw_location.split(phrase, 1)[0].strip()
+
+                    return raw_location
+
+        # Check if we can find a more general origin hint
+        # This would handle cases like "activities in NYC from Boston"
+        if " from " in content_lower and (
+            " in " in content_lower or " near " in content_lower
+        ):
+            # This is a complex case where we have both destination and origin
+            # First get everything after "from"
+            parts = content_lower.split(" from ", 1)
+            if len(parts) > 1:
+                origin_part = parts[1].strip()
+
+                # Look for end markers
+                cutoff_phrases = [
+                    " to ",
+                    " and ",
+                    " heading ",
+                    " going ",
+                    ". ",
+                    ", ",
+                ]
+
+                for phrase in cutoff_phrases:
+                    if phrase in origin_part:
+                        origin_part = origin_part.split(phrase, 1)[0].strip()
+
+                return origin_part
+
+        return None
+
+    def extract_destination_location(self, content):
+        """Extract destination location from message content"""
+        content_lower = content.lower()
+
+        # Use existing location extraction logic from the code
+        location_keywords = ["in ", "near ", "around "]
+
+        for keyword in location_keywords:
+            if keyword in content_lower:
+                parts = content_lower.split(keyword, 1)
+                if len(parts) > 1:
+                    raw_location = parts[1].strip()
+
+                    cutoff_phrases = [
+                        " that",
+                        " which",
+                        " using",
+                        " with",
+                        " by",
+                        " via",
+                        " on",
+                        " through",
+                        " where",
+                        " when",
+                        " for",
+                        " and",
+                        " from",
+                    ]
+
+                    for phrase in cutoff_phrases:
+                        if phrase in raw_location:
+                            raw_location = raw_location.split(phrase, 1)[0].strip()
+
+                    return raw_location
+
+        return None
+
     async def run(self, message: discord.Message):
         """Process the message and return activity recommendations."""
         content = message.content
         user_id = message.author.id
-        
+
         # Clear previous recommendations for this user
         self.last_recommendations[str(user_id)] = []
 
@@ -552,13 +656,13 @@
         # Extract location information
         origin_location = self.extract_origin_location(content)
         destination_location = self.extract_destination_location(content)
-        
+
         # If we don't have any location at all, ask for origin first
         if not origin_location and not destination_location:
             response = "To help you find activities accessible by public transit, I need to know your starting location. Where will you be traveling from?"
             self.conversation_manager.add_message(user_id, "assistant", response)
             return response, None
-        
+
         # If we have an origin but no destination, use the origin as the destination area to explore
         if origin_location and not destination_location:
             destination_location = origin_location
@@ -567,35 +671,48 @@
             response = "To help you find activities accessible by public transit, I need to know your starting location. Where will you be traveling from?"
             self.conversation_manager.add_message(user_id, "assistant", response)
             return response, None
-        
+
         # Get coordinates for both locations
         origin_coords = None
         if origin_location:
             origin_coords = await self.get_coordinates(origin_location)
             if not origin_coords:
-                return f"Sorry, I couldn't find the location '{origin_location}'. Please try a different location.", None
-        
+                return (
+                    f"Sorry, I couldn't find the location '{origin_location}'. Please try a different location.",
+                    None,
+                )
+
         dest_coords = await self.get_coordinates(destination_location)
         if not dest_coords:
-            return f"Sorry, I couldn't find the location '{destination_location}'. Please try a different location.", None
-        
+            return (
+                f"Sorry, I couldn't find the location '{destination_location}'. Please try a different location.",
+                None,
+            )
+
         # Get weather at destination
         weather = await self.get_weather(dest_coords["lat"], dest_coords["lng"])
 
         # Get nearby places of interest, filtered by place type if specified
         places = await self.get_nearby_places(
-            coords["lat"], coords["lng"], place_type=place_type
+            dest_coords["lat"], dest_coords["lng"], place_type=place_type
         )
 
-        # Filter places that are accessible by public transit
+        # Filter places that are accessible by public transit from origin
         transit_accessible_places = []
-        for place in places[:5]:
+        for place in places[:10]:  # Check more places to get better options
             place_lat = place["lat"]
             place_lng = place["lng"]
 
-            transit_info = await self.get_transit_info(
-                coords["lat"], coords["lng"], place_lat, place_lng
-            )
+            # If we have an origin, calculate transit from origin to place
+            if origin_coords:
+                transit_info = await self.get_transit_info(
+                    origin_coords["lat"], origin_coords["lng"], place_lat, place_lng
+                )
+            else:
+                # Use destination as origin if no specific origin provided (for exploring an area)
+                transit_info = await self.get_transit_info(
+                    dest_coords["lat"], dest_coords["lng"], place_lat, place_lng
+                )
 
             if transit_info["available"]:
                 # Add score for places that are 30-60 minutes away by transit
@@ -607,23 +724,22 @@
                         transit_score = 1.5
                         if 25 <= duration_minutes <= 45:
                             transit_score = 2.0  # Best transit time range
-                
-<<<<<<< HEAD
+
                 place_info = {
                     "name": place["name"],
                     "address": place.get("address", "Check maps for exact location"),
                     "types": place.get("types", []),
                     "transit_info": transit_info,
-                    "transit_score": transit_score
+                    "transit_score": transit_score,
                 }
-                
+
                 transit_accessible_places.append(place_info)
-        
+
         # Sort places by transit score to prioritize better transit options
         transit_accessible_places = sorted(
-            transit_accessible_places, 
-            key=lambda x: x.get("transit_score", 0), 
-            reverse=True
+            transit_accessible_places,
+            key=lambda x: x.get("transit_score", 0),
+            reverse=True,
         )
 
         # Limit to 5 places for recommendations - this is key to match button count with recommendations
@@ -632,65 +748,59 @@
         # Prepare context variables for string formatting
         current_season = self.get_current_season()
         current_time = datetime.now().strftime("%A, %I:%M %p")
-        
-=======
-                transit_accessible_places.append(
-                    {
-                        "name": place["name"],
-                        "address": place.get(
-                            "address", "Check maps for exact location"
-                        ),
-                        "types": place.get("types", []),
-                        "transit_info": transit_info,
-                    }
-                )
-
-        current_season = self.get_current_season()
-        current_time = datetime.now().strftime("%A, %I:%M %p")
-
->>>>>>> 8ba1c8ea
+
         context = {
-            "location": coords["formatted_address"],
+            "origin": origin_coords["formatted_address"] if origin_coords else None,
+            "destination": dest_coords["formatted_address"],
             "weather": weather if weather else "Unknown",
             "season": current_season,
             "current_time": current_time,
             "transit_accessible_places": transit_accessible_places,
         }
 
+        # Prepare string formatting variables to avoid undefined variable issues
+        place_type_text = f" focusing on {place_type} options" if place_type else ""
+        origin_text = f"from {context['origin']}" if context["origin"] else ""
+        origin_details = (
+            f"- Origin: {context['origin']}"
+            if context["origin"]
+            else "- No specific origin provided"
+        )
+        weather_info = (
+            json.dumps(context["weather"], indent=2)
+            if weather
+            else "Weather information unavailable"
+        )
+        places_info = (
+            json.dumps(transit_accessible_places, indent=2)
+            if transit_accessible_places
+            else "No places with public transit access found"
+        )
+
         # Format a prompt for Mistral
-        place_type_text = f" focusing on {place_type} options" if place_type else ""
-
         user_prompt = f"""
-        I need recommendations for activities near {location}{place_type_text} that are accessible by public transit.
-        
-        Location details:
-<<<<<<< HEAD
-        {origin_details}
-        - Destination area: {context['destination']}
-=======
-        - Full address: {context['location']}
->>>>>>> 8ba1c8ea
-        - Current time: {context['current_time']}
-        - Season: {context['season']}
-        
-        Weather information:
-        {json.dumps(context['weather'], indent=2) if weather else "Weather information unavailable"}
-        
-        Places accessible by public transit:
-        {json.dumps(context['transit_accessible_places'], indent=2) if transit_accessible_places else "No places with public transit access found"}
-        
-        Consider the conversation history when making recommendations. The user might have mentioned preferences or constraints in previous messages.
-        
-<<<<<<< HEAD
-        Please prioritize recommendations that are 30-60 minutes away by public transit, as these offer a good balance of accessibility and exploration.
-        
-        Please provide {len(transit_accessible_places)} specific recommendations based on this data. Make sure to mention ALL of the places in the "Places accessible by public transit" list above.
-        
-        If no transit-accessible places were found, suggest popular activities in the area that might have public transit access not listed in the data.
-=======
-        Please provide 3-5 specific recommendations based on this data. If no transit-accessible places were found, suggest popular activities in the area that might have public transit access not listed in the data.
->>>>>>> 8ba1c8ea
-        """
+       I need recommendations for activities near {destination_location}{place_type_text} that are accessible by public transit {origin_text}.
+      
+       Location details:
+       {origin_details}
+       - Destination area: {context['destination']}
+       - Current time: {context['current_time']}
+       - Season: {context['season']}
+      
+       Weather information:
+       {weather_info}
+      
+       Places accessible by public transit:
+       {places_info}
+      
+       Consider the conversation history when making recommendations. The user might have mentioned preferences or constraints in previous messages.
+      
+       Please prioritize recommendations that are 30-60 minutes away by public transit, as these offer a good balance of accessibility and exploration.
+      
+       Please provide {len(transit_accessible_places)} specific recommendations based on this data. Make sure to mention ALL of the places in the "Places accessible by public transit" list above.
+      
+       If no transit-accessible places were found, suggest popular activities in the area that might have public transit access not listed in the data.
+       """
 
         # Get all conversation history for context
         conversation_history = self.conversation_manager.get_history(user_id)
@@ -715,11 +825,10 @@
 
             # Format the title according to whether we have a specific place type
             if place_type:
-                title = f"**{place_type.title()} options near {destination_location} accessible by public transit {origin_text}:**"
+                title = f"**{place_type.title()} options near {destination_location} accessible by public transit:**"
             else:
-                title = f"**Activities near {destination_location} accessible by public transit {origin_text}:**"
-
-    
+                title = f"**Activities near {destination_location} accessible by public transit:**"
+
             final_response = f"{title}\n\n{recommendations}"
 
             if not transit_accessible_places:
@@ -727,10 +836,10 @@
 
             # Store the bot's response in conversation history
             self.conversation_manager.add_message(user_id, "assistant", final_response)
-            
+
             # Store recommendations for this user to retrieve when buttons are clicked
             self.last_recommendations[str(user_id)] = transit_accessible_places
-            
+
             # Create a view with bookmark buttons for each recommendation
             view = None
             if transit_accessible_places:
@@ -743,7 +852,7 @@
             return final_response, view
         except Exception as e:
             print(f"Error getting recommendations from Mistral: {e}")
-            error_message = f"I had trouble generating recommendations for {location}. Please try again later."
+            error_message = f"I had trouble generating recommendations for {destination_location}. Please try again later."
             self.conversation_manager.add_message(user_id, "assistant", error_message)
             return error_message, None  # No view due to error
 
@@ -758,7 +867,7 @@
             return "Summer"
         else:
             return "Fall"
-    
+
     def get_place_by_name(self, user_id, place_name):
         """Get place details by name from user's last recommendations."""
         user_id = str(user_id)
